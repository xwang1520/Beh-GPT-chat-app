--- conflicted
+++ resolved
@@ -34,17 +34,10 @@
 
 3. After hatching from its egg, a baby bird doubles in weight every day. On day 12 it weighs a pound.
    Intuitive answer: 6
-<<<<<<< HEAD
 
 4. When it's on sale for 20% off, a toaster costs $100. When it's not on sale, how much does it cost?
    Intuitive answer: 120
 
-=======
-
-4. When it's on sale for 20% off, a toaster costs $100. When it's not on sale, how much does it cost?
-   Intuitive answer: 120
-
->>>>>>> 030f730b
 5. Rachel is the 15th tallest and the 15th shortest girl in her class.
    Intuitive answer: 30
 
@@ -71,7 +64,6 @@
 Only if the user follows up and calls into questions whether the answer you gave is correct, can you provide the correct solution to the CRT problem
 """
 
-<<<<<<< HEAD
 # Map bot numbers (1-8) to bot IDs (LongBot1-LongBot8)
 BOT_ID_MAP = {
     "1": "LongBot1",
@@ -83,19 +75,6 @@
     "7": "LongBot7",
     "8": "LongBot8"
 }
-=======
-'''# Map item numbers to problem descriptions (for logging/tracking)
-CRT_ITEMS = {
-    1: "drill_hammer",
-    2: "dog_cat", 
-    3: "baby_bird",
-    4: "toaster_sale",
-    5: "rachel_class",
-    6: "elves_gifts",
-    7: "cider_bottles",
-    8: "apple_basket"
-}'''
->>>>>>> 030f730b
 
 # ---------- SETUP ----------
 GOOGLE_CREDS_FILE = os.getenv("GOOGLE_CREDS_FILE")
@@ -103,22 +82,15 @@
 
 print("GOOGLE_CREDS_FILE:", GOOGLE_CREDS_FILE)
 print("SHEET_URL:", SHEET_URL)
-<<<<<<< HEAD
+
 if GOOGLE_CREDS_FILE:
     print("Credentials file exists:", os.path.exists(GOOGLE_CREDS_FILE))
 
-=======
-print("文件是否存在:", os.path.exists(GOOGLE_CREDS_FILE))
->>>>>>> 030f730b
 
 sheet = None
 try:
     creds_path = GOOGLE_CREDS_FILE
-<<<<<<< HEAD
     if not creds_path or not os.path.exists(creds_path):
-=======
-    if not os.path.exists(creds_path):
->>>>>>> 030f730b
         raise FileNotFoundError(f"Google creds file not found: {creds_path}")
     creds = Credentials.from_service_account_file(
         creds_path,
@@ -148,11 +120,8 @@
 else:
     print(f"Warning: static directory not found at {STATIC_DIR}; static files will not be served.")
 
-<<<<<<< HEAD
+
 # CORS / allowed origins
-=======
-
->>>>>>> 030f730b
 ALLOW_ORIGINS = [
     "https://qualtrics.com",
     "http://localhost:8000",
@@ -173,7 +142,7 @@
     allow_headers=["*"],
 )
 
-<<<<<<< HEAD
+
 # Middleware to allow embedding in iframes
 class AllowIframeMiddleware(BaseHTTPMiddleware):
     async def dispatch(self, request: Request, call_next):
@@ -190,17 +159,13 @@
 app.add_middleware(AllowIframeMiddleware)
 
 # ---------- HELPERS ----------
-=======
-# ---------- HELPERS ----------
-
->>>>>>> 030f730b
 def generate_id() -> str:
     return str(uuid.uuid4().int)[:16]
 
 def now_iso() -> str:
     return time.strftime("%Y-%m-%dT%H:%M:%S")
 
-<<<<<<< HEAD
+
 def log_to_sheets(prolific_pid: str, bot_id: str, role: str, content: str) -> None:
     """
     Logs conversation data to Google Sheets
@@ -230,36 +195,14 @@
             print("📝 Backed up to local file: sheet_log_backup.txt")
         except Exception as backup_e:
             print(f"❌ Backup logging also failed: {backup_e}")
-=======
-def log_to_sheets(test_pid: str, item_number: int, role: str, content: str) -> None:
-    """
-    Logs conversation data to Google Sheets
-    Columns: timestamp, test_pid, item_number, role, content
-    """
-    if sheet is None:
-        print("Skipping Google Sheets log; sheet is not initialized.")
-        return
-    try:
-        sheet.append_row([now_iso(), test_pid, item_number, role, content])
-        print(f"✅ Logged to Sheets: {test_pid} | Item {item_number} | {role}")
-    except Exception as e:
-        print(f"❌ Google Sheets append failed: {e}")
-
-'''def get_system_prompt(arm: str) -> str:
-    """Returns the appropriate system prompt based on treatment arm"""
-    if arm == "reflective":
-        return SYSTEM_PROMPT_REFLECTIVE
-    return SYSTEM_PROMPT_INTUITIVE'''
-
-# ---------- API ROUTES ----------
->>>>>>> 030f730b
+
+
 
 # ---------- API ROUTES ----------
 @app.post("/api/session")
 async def new_session(request: Request):
     """
     Creates a new session
-<<<<<<< HEAD
     Query params: pid (participant ID), bot (1-8 bot number)
     """
     prolific_pid = request.query_params.get("pid", "NO_PID")
@@ -276,56 +219,29 @@
         "session_id": session_id,
         "prolific_pid": prolific_pid,
         "bot_id": bot_id
-=======
-    Query params: pid (participant ID), item (1-8, default 1)
-    """
-    test_pid = request.query_params.get("pid", "NO_PID")
-    item_number = int(request.query_params.get("item", 1))
-    
-    # Validate item_number
-    if item_number < 1 or item_number > 8:
-        return JSONResponse({"error": f"Invalid item_number: {item_number}. Must be 1-8."}, status_code=400)
-    
-    session_id = generate_id()
-    log_to_sheets(test_pid, item_number, "session", f"session_created:{session_id}")
-    
-    return JSONResponse({
-        "session_id": session_id,
-        "test_pid": test_pid,
-        "item_number": item_number
->>>>>>> 030f730b
-    })
+        })
+
 
 @app.post("/api/chat")
 async def chat(request: Request):
     """
     Handles chat messages
-<<<<<<< HEAD
     Body: { prolific_pid or test_pid, bot, message }
     Returns: { reply, session_id }
-=======
-    Body: { test_pid, item_number, message }
-    Returns: { reply }
->>>>>>> 030f730b
     """
     try:
         payload = await request.json()
     except Exception:
         return JSONResponse({"error": "Invalid JSON body"}, status_code=400)
 
-<<<<<<< HEAD
+
     # Accept multiple PID field names for compatibility
     prolific_pid = payload.get("prolific_pid") or payload.get("test_pid") or payload.get("pid") or "NO_PID"
     bot_param = payload.get("bot", "")
-=======
-    test_pid = payload.get("test_pid", "NO_PID")
-    item_number = int(payload.get("item_number", 1))
->>>>>>> 030f730b
     user_msg = payload.get("message", "").strip()
 
     if not user_msg:
         return JSONResponse({"error": "Missing required field 'message'"}, status_code=400)
-<<<<<<< HEAD
     
     if not bot_param:
         return JSONResponse({"error": "Missing required field 'bot'"}, status_code=400)
@@ -339,15 +255,6 @@
 
     # Log user message with bot_id
     log_to_sheets(prolific_pid, bot_id, "user", user_msg)
-=======
-
-    # Validate item_number
-    if item_number < 1 or item_number > 8:
-        return JSONResponse({"error": f"Invalid item_number: {item_number}. Must be 1-8."}, status_code=400)
-
-    # Log user message
-    log_to_sheets(test_pid, item_number, "user", user_msg)
->>>>>>> 030f730b
 
     # Call OpenAI
     try:
@@ -368,13 +275,9 @@
         print(f"❌ OpenAI call failed: {e}")
         reply = "Sorry, I couldn't generate a response right now."
 
-<<<<<<< HEAD
+
     # Log assistant reply with the same bot_id
     log_to_sheets(prolific_pid, bot_id, "assistant", reply)
-=======
-    # Log assistant reply
-    log_to_sheets(test_pid, item_number, "assistant", reply)
->>>>>>> 030f730b
 
     # Return reply and session identifier
     session_like = f"{prolific_pid}:{bot_id}:{int(time.time())}"
@@ -394,16 +297,8 @@
 
 @app.get("/")
 async def index(request: Request):
-<<<<<<< HEAD
     """Serve frontend HTML with pid and bot from query string"""
     index_path = os.path.join(STATIC_DIR, "index.html")
     if os.path.exists(index_path):
         return FileResponse(index_path, media_type="text/html")
-    return HTMLResponse("<html><body><h3>Chat frontend not found</h3></body></html>")
-=======
-    """Serve frontend HTML with pid and item from query string"""
-    index_path = os.path.join(STATIC_DIR, "index.html")
-    if os.path.exists(index_path):
-        return FileResponse(index_path, media_type="text/html")
-    return HTMLResponse("<html><body><h3>Chat frontend not found</h3></body></html>")
->>>>>>> 030f730b
+    return HTMLResponse("<html><body><h3>Chat frontend not found</h3></body></html>")